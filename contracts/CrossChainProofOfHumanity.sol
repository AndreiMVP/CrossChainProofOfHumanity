/** @authors: [@andreimvp]
<<<<<<< HEAD
 *  @reviewers: [@unknownunknown1*, @fnanni-0*, @hrishibhat*, @Harman-singh-waraich]
=======
 *  @reviewers: [@unknownunknown1*, @fnanni-0*, @hrishibhat*, @divyangchauhan]
>>>>>>> 5ce345fe
 *  @auditors: []
 *  @bounties: []
 *  @deployments: []
 *  SPDX-License-Identifier: MIT
 */
pragma solidity 0.8.20;

import {IBridgeGateway} from "./bridge-gateways/IBridgeGateway.sol";
import {IProofOfHumanity} from "./interfaces/IProofOfHumanity.sol";
import {ICrossChainProofOfHumanity} from "./interfaces/ICrossChainProofOfHumanity.sol";

contract CrossChainProofOfHumanity is ICrossChainProofOfHumanity {
    // ========== STRUCTS ==========

    struct Transfer {
        bytes20 humanityId; // the unique id corresponding to the humanity to transfer
        uint40 humanityExpirationTime; // expirationTime at the moment of transfer
        bytes32 transferHash; // unique hash of the transfer == keccak256(humanityId, block.timestamp, address(this), address(foreignProxy))
        address foreignProxy; // address of the foreign proxy transfer was sent to
    }

    struct CrossChainHumanity {
        address owner; // the owner address
        uint40 expirationTime; // expirationTime at the moment of update
        uint40 lastTransferTime; // time of the last received transfer
        bool isHomeChain; // whether current chain is considered as home chain by this contract; note: actual home chain of humanity is dependent on the state of it on all blockchains
    }

    struct GatewayInfo {
        address foreignProxy; // address of the foreign proxy; used in hash in case of multiple gateways for same proxy
        bool approved; // whether the gateway is approved
    }

    // ========== STORAGE ==========

    /// @dev Indicates that the contract has been initialized.
    bool public initialized;

    /// @dev The address that can make governance changes to the parameters of the contract.
    address public governor;

    /// @dev Instance of the ProofOfHumanity contract
    IProofOfHumanity public proofOfHumanity;

    /// @dev Cooldown a humanity has to wait for transferring again after a past received transfer.
    /// @dev Used to avoid exploiting transfer functionality to evade revocation requests.
    uint256 public transferCooldown;

    /// @dev Gap for possible future versions storage layout changes.
    uint256[50] internal __gap;

    /// @dev Mapping of the received transfer hashes
    mapping(bytes32 => bool) public receivedTransferHashes;

    /// @dev Whitelist of trusted bridge gateway contracts
    mapping(address => GatewayInfo) public bridgeGateways;

    /// @dev Mapping of the humanity IDs to corresponding humanity struct
    mapping(bytes20 => CrossChainHumanity) public humanityData;

    /// @dev Mapping of addresses to corresponding humanity IDs
    mapping(address => bytes20) private accountHumanity;

    /// @dev Mapping of the humanity IDs to last corresponding outgoing transfer
    mapping(bytes20 => Transfer) public transfers;

    // ========== EVENTS ==========

    /** @dev Emitted when a bridge gateway is added via governance.
     *  @param bridgeGateway The address of the bridge gateway.
     *  @param foreignProxy The address of the foreign proxy.
     */
    event GatewayAdded(address indexed bridgeGateway, address foreignProxy);

    /** @dev Emitted when a bridge gateway is removed via governance.
     *  @param bridgeGateway The address of the bridge gateway.
     */
    event GatewayRemoved(address indexed bridgeGateway);

    /** @dev Emitted when an update is initiated for a humanity ID.
     *  @param humanityId The humanity ID.
     *  @param owner The address of the owner.
     *  @param expirationTime The expiration time of the humanity.
     *  @param claimed Indicates whether the humanity is claimed.
     *  @param gateway The address of the bridge gateway to use to relay the data.
     */
    event UpdateInitiated(
        bytes20 indexed humanityId,
        address indexed owner,
        uint40 expirationTime,
        bool claimed,
        address gateway
    );

    /** @dev Emitted when a state update is received for a humanity ID.
     *  @param humanityId The humanity ID.
     *  @param owner The address of the owner.
     *  @param expirationTime The new expiration time of the humanity.
     *  @param claimed Indicates if the humanity is claimed.
     */
    event UpdateReceived(bytes20 indexed humanityId, address indexed owner, uint40 expirationTime, bool claimed);

    /** @dev Emitted when a transfer is initiated for a humanity ID.
     *  @param humanityId The humanity ID.
     *  @param owner The address of the owner.
     *  @param expirationTime The expiration time of the humanity.
     *  @param gateway The address of the bridge gateway to use to relay the data.
     *  @param transferHash The computed hash of the transfer.
     */
    event TransferInitiated(
        bytes20 indexed humanityId,
        address indexed owner,
        uint40 expirationTime,
        address gateway,
        bytes32 transferHash
    );

    /** @dev Emitted when a transfer is received for a humanity ID.
     *  @param humanityId The humanity ID.
     *  @param owner The address of the owner.
     *  @param expirationTime The expiration time of the humanity.
     *  @param transferHash The hash of the transfer.
     */
    event TransferReceived(
        bytes20 indexed humanityId,
        address indexed owner,
        uint40 expirationTime,
        bytes32 transferHash
    );

    // ========== MODIFIERS ==========

    modifier initializer() {
        require(!initialized);
        initialized = true;
        _;
    }

    modifier onlyGovernor() {
        require(msg.sender == governor);
        _;
    }

    modifier allowedGateway(address _bridgeGateway) {
        require(bridgeGateways[_bridgeGateway].approved);
        _;
    }

    // ========== CONSTRUCTOR ==========

    /** @notice Constructor
     *  @param _proofOfHumanity ProofOfHumanity contract address
     *  @param _transferCooldown Period a humanity has to wait to transfer again after a past received transfer.
     */
    function initialize(IProofOfHumanity _proofOfHumanity, uint256 _transferCooldown) public initializer {
        governor = msg.sender;
        proofOfHumanity = _proofOfHumanity;
        transferCooldown = _transferCooldown;
    }

    // ========== GOVERNANCE ==========

    /** @dev Change the governor of the contract.
     *  @param _governor The address of the new governor.
     */
    function changeGovernor(address _governor) external onlyGovernor {
        governor = _governor;
    }

    /** @dev Change the Proof of Humanity instance.
     *  @param _proofOfHumanity The address of the new PoH instance.
     */
    function changeProofOfHumanity(IProofOfHumanity _proofOfHumanity) external onlyGovernor {
        proofOfHumanity = _proofOfHumanity;
    }

    /** @dev Change the cooldown a humanity has to wait for transferring again after a past received transfer.
     *  @param _transferCooldown The new duration the humanity has to wait for transferring again.
     */
    function setTransferCooldown(uint256 _transferCooldown) external onlyGovernor {
        transferCooldown = _transferCooldown;
    }

    /** @dev Add a bridge gateway as trusted.
     *  @param _bridgeGateway address of the gateway on current chain.
     *  @param _foreignProxy proxy messages sent through this gateway will be sent to.
     */
    function addBridgeGateway(address _bridgeGateway, address _foreignProxy) external onlyGovernor {
        require(_bridgeGateway != address(0));
        require(!bridgeGateways[_bridgeGateway].approved);

        bridgeGateways[_bridgeGateway] = GatewayInfo(_foreignProxy, true);

        emit GatewayAdded(_bridgeGateway, _foreignProxy);
    }

    /** @dev Remove a bridge gateway as trusted.
     *  @param _bridgeGateway address of the trusted gateway whose trust will be removed.
     */
    function removeBridgeGateway(address _bridgeGateway) external onlyGovernor {
        require(bridgeGateways[_bridgeGateway].approved);

        delete bridgeGateways[_bridgeGateway];

        emit GatewayRemoved(_bridgeGateway);
    }

    // ========== REQUESTS ==========

    /** @notice Sends an update of the humanity status to the foreign chain. No need to specify the receiving chain as it'd be know by the gateway
     *  @notice Communicates with receiveUpdate function of this contract's instance on the receiving chain
     *
     *  @param _bridgeGateway address of the bridge gateway to use
     *  @param _humanityId Id of the humanity to update
     */
    function updateHumanity(address _bridgeGateway, bytes20 _humanityId) external allowedGateway(_bridgeGateway) {
        (, , , uint40 expirationTime, address owner, ) = proofOfHumanity.getHumanityInfo(_humanityId);
        bool humanityClaimed = proofOfHumanity.isClaimed(_humanityId);

        CrossChainHumanity storage humanity = humanityData[_humanityId];

        require(humanity.isHomeChain || humanityClaimed, "Must update from home chain");

        // isHomeChain is set to true when humanity is claimed
        // It also keeps true value (unless overwritten) if it was set before and humanity is now expired,
        //      thus making it possible to update state of expired / unregistered humanity
        humanity.isHomeChain = true;

        IBridgeGateway(_bridgeGateway).sendMessage(
            abi.encodeWithSelector(
                ICrossChainProofOfHumanity.receiveUpdate.selector,
                owner,
                _humanityId,
                expirationTime,
                humanityClaimed
            )
        );

        emit UpdateInitiated(_humanityId, owner, expirationTime, humanityClaimed, _bridgeGateway);
    }

    /** @notice Execute transfering the humanity to the foreign chain
     *  @param _bridgeGateway address of the bridge gateway to use
     */
    function transferHumanity(address _bridgeGateway) external allowedGateway(_bridgeGateway) {
        // Function will require humanity to be claimed by sender, have no pending requests and human not vouching at the time
        (bytes20 humanityId, uint40 expirationTime) = proofOfHumanity.ccDischargeHumanity(msg.sender);

        CrossChainHumanity storage humanity = humanityData[humanityId];

        require(block.timestamp > humanity.lastTransferTime + transferCooldown, "Can't transfer yet");

        // Save state to not require extra updates from receiving chain
        humanity.expirationTime = expirationTime;
        humanity.owner = msg.sender;
        humanity.isHomeChain = false;

        accountHumanity[msg.sender] = humanityId;

        Transfer storage transfer = transfers[humanityId];

        // Transfer hash must be unique, hence using timestamp in the packing among the other parameters
        bytes32 tHash = keccak256(
            abi.encodePacked(humanityId, block.timestamp, address(this), bridgeGateways[_bridgeGateway].foreignProxy)
        );

        // Store the transfer details in the struct to use in case future implementations that support transfer retrials / recoveries
        transfer.transferHash = tHash;
        transfer.humanityId = humanityId;
        transfer.humanityExpirationTime = expirationTime;
        transfer.foreignProxy = bridgeGateways[_bridgeGateway].foreignProxy;

        IBridgeGateway(_bridgeGateway).sendMessage(
            abi.encodeWithSelector(
                ICrossChainProofOfHumanity.receiveTransfer.selector,
                msg.sender,
                humanityId,
                expirationTime,
                tHash
            )
        );

        emit TransferInitiated(humanityId, msg.sender, expirationTime, _bridgeGateway, tHash);
    }

    // ========== RECEIVES ==========

    /** @notice Receives the humanity from the foreign proxy
     *  @dev Can only be called by a trusted gateway
     *  @param _owner Wallet address corresponding to the humanity
     *  @param _humanityId ID of the humanity to update
     *  @param _expirationTime Time when the humanity expires
     *  @param _isActive Whether the humanity is claimed
     */
    function receiveUpdate(
        address _owner,
        bytes20 _humanityId,
        uint40 _expirationTime,
        bool _isActive
    ) external override allowedGateway(msg.sender) {
        CrossChainHumanity storage humanity = humanityData[_humanityId];

        // Clear humanityId for past owner
        delete accountHumanity[humanity.owner];

        if (_isActive) {
            accountHumanity[_owner] = _humanityId;
            humanity.owner = _owner;
        } else delete humanity.owner;

        humanity.expirationTime = _expirationTime;

        // If it received update from another chain `isHomeChain` flag is marked as false
        //         in order to avoid bridging state update of an removed / expired humanity
        humanity.isHomeChain = false;

        emit UpdateReceived(_humanityId, _owner, _expirationTime, _isActive);
    }

    /** @notice Receives the transfered humanity from the foreign proxy
     *  @dev Can only be called by a trusted gateway
     *  @param _owner Address of the human corresponding to the humanity
     *  @param _humanityId ID of the humanity
     *  @param _expirationTime time when the humanity was last claimed
     *  @param _transferHash hash of the transfer.
     */
    function receiveTransfer(
        address _owner,
        bytes20 _humanityId,
        uint40 _expirationTime,
        bytes32 _transferHash
    ) external override allowedGateway(msg.sender) {
        // Once transfer hash is flagged as received it is not possible to receive the transfer again
        require(!receivedTransferHashes[_transferHash]);

        // If humanity is claimed on the main contract it will return false and not override the state
        // Otherwise requires _owner to not be in process of claiming a humanity
        bool success = proofOfHumanity.ccGrantHumanity(_humanityId, _owner, _expirationTime);

        CrossChainHumanity storage humanity = humanityData[_humanityId];

        // Clear human humanityId for past owner
        delete accountHumanity[humanity.owner];

        // Overriding this data in case it is outdated
        if (success) {
            accountHumanity[_owner] = _humanityId;

            humanity.owner = _owner;
            humanity.expirationTime = _expirationTime;
            humanity.isHomeChain = true;
            humanity.lastTransferTime = uint40(block.timestamp);
        }

        receivedTransferHashes[_transferHash] = true;

        emit TransferReceived(_humanityId, _owner, _expirationTime, _transferHash);
    }

    // ========== VIEWS ==========

    /** @notice Check whether humanity is claimed or not
     *  @notice First check state to return from main contract and, if not claimed there, derive from state from this contract
     *  @param _humanityId The id of the humanity to check
     *  @return Whether humanity is claimed
     */
    function isClaimed(bytes20 _humanityId) external view returns (bool) {
        if (proofOfHumanity.isClaimed(_humanityId)) return true;

        CrossChainHumanity memory humanity = humanityData[_humanityId];
        return humanity.owner != address(0) && humanity.expirationTime >= block.timestamp;
    }

    /** @notice Check whether the account corresponds to a claimed humanity
     *  @notice First check isHuman state in main contract and, if false there, derive from state of this contract
     *  @param _account The account address
     *  @return Whether the account has a valid humanity
     */
    function isHuman(address _account) external view returns (bool) {
        if (proofOfHumanity.isHuman(_account)) return true;

        bytes20 humanityId = accountHumanity[_account];
        CrossChainHumanity memory humanity = humanityData[humanityId];

        return
            !humanity.isHomeChain &&
            humanityId != bytes20(0x0) &&
            humanity.owner == _account &&
            humanity.expirationTime > block.timestamp;
    }

    /** @notice Get the owner of a humanity. Returns null address if not claimed
     *  @notice First check state in main contract and, if no owner returned, derive from state of this contract
     *  @param _humanityId The id of the humanity
     *  @return owner The owner of the humanity
     */
    function boundTo(bytes20 _humanityId) external view returns (address owner) {
        owner = proofOfHumanity.boundTo(_humanityId);

        if (owner == address(0x0)) {
            CrossChainHumanity memory humanity = humanityData[_humanityId];

            if (humanity.expirationTime >= block.timestamp) owner = humanity.owner;
        }
    }

    /** @notice Get the humanity corresponding to an address. Returns null humanity if it does not correspond to a humanity
     *  @notice First check state in main contract and, if no humanity returned, derive from state of this contract
     *  @param _account The address of the account to get the correspding humanity of
     *  @return humanityId The humanity corresponding to the account
     */
    function humanityOf(address _account) external view returns (bytes20 humanityId) {
        humanityId = proofOfHumanity.humanityOf(_account);

        if (humanityId == bytes20(0x0)) {
            humanityId = accountHumanity[_account];
            CrossChainHumanity memory humanity = humanityData[humanityId];

            if (humanity.owner != _account || block.timestamp > humanity.expirationTime) humanityId = bytes20(0x0);
        }
    }
}<|MERGE_RESOLUTION|>--- conflicted
+++ resolved
@@ -1,9 +1,5 @@
 /** @authors: [@andreimvp]
-<<<<<<< HEAD
- *  @reviewers: [@unknownunknown1*, @fnanni-0*, @hrishibhat*, @Harman-singh-waraich]
-=======
- *  @reviewers: [@unknownunknown1*, @fnanni-0*, @hrishibhat*, @divyangchauhan]
->>>>>>> 5ce345fe
+ *  @reviewers: [@unknownunknown1*, @fnanni-0*, @hrishibhat*, @divyangchauhan, @Harman-singh-waraich]
  *  @auditors: []
  *  @bounties: []
  *  @deployments: []
