--- conflicted
+++ resolved
@@ -1,9 +1,5 @@
 /** @authors: [@andreimvp]
-<<<<<<< HEAD
- *  @reviewers: [@unknownunknown1*, @fnanni-0*, @hrishibhat*, @wadader]
-=======
- *  @reviewers: [@unknownunknown1*, @fnanni-0*, @hrishibhat*, @divyangchauhan, @Harman-singh-waraich]
->>>>>>> b6ebad4a
+ *  @reviewers: [@unknownunknown1*, @fnanni-0*, @hrishibhat*, @divyangchauhan, @Harman-singh-waraich, @wadader]
  *  @auditors: []
  *  @bounties: []
  *  @deployments: []
