--- conflicted
+++ resolved
@@ -1,9 +1,5 @@
 /** @authors: [@andreimvp]
-<<<<<<< HEAD
- *  @reviewers: [@unknownunknown1, @shotaronowhere*, @gratestas, Param, @fnanni-0*, @wadader]
-=======
- *  @reviewers: [@unknownunknown1, @shotaronowhere*, @gratestas, Param, @fnanni-0*, @divyangchauhan, @Harman-singh-waraich]
->>>>>>> b6ebad4a
+ *  @reviewers: [@unknownunknown1, @shotaronowhere*, @gratestas, Param, @fnanni-0*, @divyangchauhan, @Harman-singh-waraich, @wadader]
  *  @auditors: []
  *  @bounties: []
  *  @deployments: []
